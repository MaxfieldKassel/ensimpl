{% extends 'layouts/base.html' %}

{% block title %}ensimpl{% endblock %}

{% block head %}
<<<<<<< HEAD
=======
<!-- Bootstrap CSS -->
<link rel="stylesheet"
      href="//maxcdn.bootstrapcdn.com/bootstrap/4.0.0-beta.2/css/bootstrap.min.css"
      integrity="sha384-PsH8R72JQ3SOdhVi3uxftmaW6Vc51MKb0q5P2rRUpPvrszuE4W1povHYgTpBfshb"
      crossorigin="anonymous">
>>>>>>> d2b8735d
{% endblock %}

{% block body %}

{% include 'page/nav.html' %}

<div class="container-fluid">


    <h1>ensimpl</h1>
    <p class="lead">The ensimpl API was built by <a href="//churchill-lab.jax.org">The Churchill Lab</a> to simplify annotating various data from <a href="//www.ensembl.org">Ensembl</a>.</p>


</div>

{% endblock %}

{% block javascript %}

<<<<<<< HEAD
=======
<script src="//code.jquery.com/jquery-3.2.1.min.js"
        integrity="sha256-hwg4gsxgFZhOsEEamdOYGBf13FyQuiTwlAQgxVSNgt4="
        crossorigin="anonymous"></script>

<script src="//cdnjs.cloudflare.com/ajax/libs/popper.js/1.12.3/umd/popper.min.js"
        integrity="sha384-vFJXuSJphROIrBnz7yo7oB41mKfc8JzQZiCq4NCceLEaO4IHwicKwpJf9c9IpFgh"
        crossorigin="anonymous"></script>

<script src="//maxcdn.bootstrapcdn.com/bootstrap/4.0.0-beta.2/js/bootstrap.min.js"
        integrity="sha384-alpBpkh1PFOepccYVYDB4do5UnbKysX5WZXm3XxPqe5iKTfUKjNkCk9SaVuEZflJ"
        crossorigin="anonymous"></script>

<script src="{{ url_for('api.ensimpl_js', _external=True) }}"></script>

<script>
    <!--
    /**
     * Perform Ensimpl search.
     */
    function findGene() {
        let searchVal = $("#searchTerm").val().trim().toUpperCase();
        let searchVal = $("#searchTerm").val().trim().toUpperCase();
        let version = $("#selectVersion").val();
        let species = $("#selectSpecies").val();

        $("#tblBody").html('');

        if (searchVal.length === 0) {
            return;
        }

        let options = {species: species,
                       limit: 100};

        if (version !== "") {
            options['version'] = version;
        }
        //window.ENSIMPL.reconfigure(settings);

        window.ENSIMPL.search(searchVal, options, function (data) {
            console.log('data=', data);
            $.each(data.result.matches, function(idx, elem) {
                $("#tblBody").append('<tr>' +
                                     '<td>' + elem.ensembl_gene_id + '</td>' +
                                     '<td>' + elem.symbol + '</td>' +
                                     '<td class="d-none d-md-table-cell">' + elem.chromosome + ':' + elem.position_start + '-' + elem.position_end + '</td>' +
                                     '<td class="d-none d-xl-table-cell">' + elem.match_reason + '</td>' +
                                     '<td class="d-none d-xl-table-cell">' + elem.name + '</td>' +
                                     '</tr>');
            });
        });
    }

    $().ready(function () {

        window.ENSIMPL = new ensimpl();

        window.ENSIMPL.versions(function(data) {
            let versions = {};
            let species = {};

           $.each(data, function(idx, elem) {
               versions[elem['version']] = +elem['version'];
               species[elem['species']] = elem['species'];
           });

           let vals = Object.values(versions);
           vals.sort().reverse();

           $.each(vals, function(key, val) {
               $("#selectVersion").append('<option value="' + val + '">' + val + '</option>')
           });

           $.each(species, function(key, val) {
               $("#selectSpecies").append('<option value="' + key + '">' + val + '</option>')
           });

        });

        $('#searchTerm').keypress(function (evt) {
            let code = evt.which ? evt.which : evt.keyCode;
            if (code === 13) {
                $(this).blur();
                $('#btnGo').focus().click();
            }
        });

        $('#btnGo').button().on('click', function (evt) {
            evt.preventDefault();
            findGene();
            console.log('findGene');
            return false;
        });
    });
    //-->
</script>
>>>>>>> d2b8735d

{% endblock %}<|MERGE_RESOLUTION|>--- conflicted
+++ resolved
@@ -3,14 +3,11 @@
 {% block title %}ensimpl{% endblock %}
 
 {% block head %}
-<<<<<<< HEAD
-=======
 <!-- Bootstrap CSS -->
 <link rel="stylesheet"
-      href="//maxcdn.bootstrapcdn.com/bootstrap/4.0.0-beta.2/css/bootstrap.min.css"
+      href="https://maxcdn.bootstrapcdn.com/bootstrap/4.0.0-beta.2/css/bootstrap.min.css"
       integrity="sha384-PsH8R72JQ3SOdhVi3uxftmaW6Vc51MKb0q5P2rRUpPvrszuE4W1povHYgTpBfshb"
       crossorigin="anonymous">
->>>>>>> d2b8735d
 {% endblock %}
 
 {% block body %}
@@ -30,11 +27,6 @@
 
 {% block javascript %}
 
-<<<<<<< HEAD
-=======
-<script src="//code.jquery.com/jquery-3.2.1.min.js"
-        integrity="sha256-hwg4gsxgFZhOsEEamdOYGBf13FyQuiTwlAQgxVSNgt4="
-        crossorigin="anonymous"></script>
 
 <script src="//cdnjs.cloudflare.com/ajax/libs/popper.js/1.12.3/umd/popper.min.js"
         integrity="sha384-vFJXuSJphROIrBnz7yo7oB41mKfc8JzQZiCq4NCceLEaO4IHwicKwpJf9c9IpFgh"
@@ -52,7 +44,6 @@
      * Perform Ensimpl search.
      */
     function findGene() {
-        let searchVal = $("#searchTerm").val().trim().toUpperCase();
         let searchVal = $("#searchTerm").val().trim().toUpperCase();
         let version = $("#selectVersion").val();
         let species = $("#selectSpecies").val();
@@ -128,6 +119,5 @@
     });
     //-->
 </script>
->>>>>>> d2b8735d
 
 {% endblock %}